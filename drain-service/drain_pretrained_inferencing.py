# Standard Library
import asyncio
import logging
import sys
import time

# Third Party
from opni_proto.log_anomaly_payload_pb import PayloadList
from drain3.template_miner import TemplateMiner
from opni_nats import NatsWrapper

logging.basicConfig(level=logging.INFO, format="%(asctime)s - %(name)s - %(message)s")
cp_template_miner = TemplateMiner()

nw = NatsWrapper()

async def load_pretrain_model():
    # This function will load the pretrained DRAIN model for control plane logs in addition to the anomaly level for each template.
    try:
        cp_template_miner.load_state("drain3_control_plane_model_v0.5.5.bin")
        logging.info("Able to load the DRAIN control plane model with {} clusters.".format(cp_template_miner.drain.clusters_counter))
        return True
    except Exception as e:
        logging.error(f"Unable to load DRAIN model {e}")
        return False

async def consume_logs(incoming_cp_logs_queue, update_model_logs_queue):
    # This function will subscribe to the Nats subjects preprocessed_logs_control_plane and anomalies.
    async def subscribe_handler(msg):
        payload_data = msg.data
        logs_payload_list = PayloadList()
        logs_payload = logs_payload_list.parse(payload_data)
        await incoming_cp_logs_queue.put(logs_payload)

    async def inferenced_subscribe_handler(msg):
        payload_data = msg.data
        log_payload_list = PayloadList()
        logs_df = pd.DataFrame((log_payload_list.parse(payload_data)).items)
        await update_model_logs_queue.put(logs_df)

    await nw.subscribe(
        nats_subject="preprocessed_logs_pretrained_model",
        nats_queue="workers",
        payload_queue=incoming_cp_logs_queue,
        subscribe_handler=subscribe_handler,
    )

    await nw.subscribe(
        nats_subject="model_inferenced_logs",
        nats_queue="workers",
        payload_queue=update_model_logs_queue,
        subscribe_handler=inferenced_subscribe_handler,
    )

async def inference_logs(incoming_logs_queue):
    '''
        This function will be inferencing on logs which are sent over through Nats and using the DRAIN model to match the logs to a template.
        If no match is made, the log is then sent over to be inferenced on by the Deep Learning model.
    '''
    last_time = time.time()
    logs_inferenced_results = []
    while True:
        logs_payload = await incoming_logs_queue.get()
        start_time = time.time()
        logging.info("Received payload of size {}".format(len(logs_payload.items)))
        cp_model_logs = []
        rancher_model_logs = []
        for log_data in logs_payload.items:
            log_message = log_data.masked_log
            if log_message:
<<<<<<< HEAD
                row_dict = row.to_dict()
                template, template_anomaly_level, template_cluster_id = cp_template_miner.match(log_message)
                if template:
                    row_dict["anomaly_level"] = template_anomaly_level
                    row_dict["template_matched"] = template
                    row_dict["inference_model"] = "drain"
                    row_dict["template_cluster_id"] = template_cluster_id
                    logs_inferenced_results.append(row_dict)
=======
                template = cp_template_miner.match(log_message)
                if template:
                    log_data.anomaly_level = template.get_anomaly_level()
                    log_data.template_matched = template.get_template()
                    log_data.inference_model = "drain"
                    logs_inferenced_results.append(log_data)
>>>>>>> 0d9c5582
                else:
                    if log_data.log_type == "controlplane":
                        cp_model_logs.append(log_data)
                    elif log_data.log_type == "rancher":
                        rancher_model_logs.append(log_data)
        if (start_time - last_time >= 1 and len(logs_inferenced_results) > 0) or len(logs_inferenced_results) >= 128:
            await nw.publish("inferenced_logs", bytes(PayloadList(items=logs_inferenced_results)))
            logs_inferenced_results = []
            last_time = start_time
        if len(cp_model_logs) > 0:
            await nw.publish("opnilog_cp_logs", bytes(PayloadList(items = cp_model_logs)))
            logging.info(f"Published {len(cp_model_logs)} logs to be inferenced on by Control Plane Deep Learning model.")
        if len(rancher_model_logs) > 0:
            await nw.publish("opnilog_rancher_logs", bytes(PayloadList(items = rancher_model_logs)))

            logging.info(f"Published {len(rancher_model_logs)} logs to be inferenced on by Rancher Deep Learning model.")
        logging.info(f"{len(logs_payload.items)} logs processed in {(time.time() - start_time)} second(s)")


async def update_model(update_model_logs_queue):
    while True:
        inferenced_logs_df = await update_model_logs_queue.get()
        final_inferenced_logs = []
        for index, row in inferenced_logs_df.iterrows():
            row_dict = row.to_dict()
            log_message, anomaly_level = row["masked_log"], row["anomaly_level"]
            result = cp_template_miner.add_log_message(log_message, anomaly_level)
            row_dict["template_matched"] = result["template_mined"]
            row_dict["template_cluster_id"] = result["cluster_id"]
            final_inferenced_logs.append(row_dict)
        logging.info(final_inferenced_logs)
        await nw.publish("inferenced_logs", bytes(PayloadList().from_dict({"items": final_inferenced_logs})))

async def init_nats():
    # This function initialized the connection to Nats.
    logging.info("connecting to nats")
    await nw.connect()




def main():
    loop = asyncio.get_event_loop()
    incoming_cp_logs_queue = asyncio.Queue(loop=loop)
    update_model_logs_queue = asyncio.Queue(loop=loop)
    init_nats_task = loop.create_task(init_nats())
    loop.run_until_complete(init_nats_task)

    init_model_task = loop.create_task(load_pretrain_model())
    model_loaded = loop.run_until_complete(init_model_task)
    if not model_loaded:
        sys.exit(1)

    preprocessed_logs_consumer_coroutine = consume_logs(incoming_cp_logs_queue, update_model_logs_queue)

    match_cp_logs_coroutine = inference_logs(incoming_cp_logs_queue)

    update_model_coroutine = update_model(update_model_logs_queue)

    loop.run_until_complete(
        asyncio.gather(
            preprocessed_logs_consumer_coroutine,
            match_cp_logs_coroutine,
            update_model_coroutine
        )
    )
    try:
        loop.run_forever()
    finally:
        loop.close()<|MERGE_RESOLUTION|>--- conflicted
+++ resolved
@@ -68,23 +68,12 @@
         for log_data in logs_payload.items:
             log_message = log_data.masked_log
             if log_message:
-<<<<<<< HEAD
-                row_dict = row.to_dict()
-                template, template_anomaly_level, template_cluster_id = cp_template_miner.match(log_message)
-                if template:
-                    row_dict["anomaly_level"] = template_anomaly_level
-                    row_dict["template_matched"] = template
-                    row_dict["inference_model"] = "drain"
-                    row_dict["template_cluster_id"] = template_cluster_id
-                    logs_inferenced_results.append(row_dict)
-=======
                 template = cp_template_miner.match(log_message)
                 if template:
                     log_data.anomaly_level = template.get_anomaly_level()
                     log_data.template_matched = template.get_template()
                     log_data.inference_model = "drain"
                     logs_inferenced_results.append(log_data)
->>>>>>> 0d9c5582
                 else:
                     if log_data.log_type == "controlplane":
                         cp_model_logs.append(log_data)
